--- conflicted
+++ resolved
@@ -1,12 +1,5 @@
 from .annealer import Annealer
-<<<<<<< HEAD
-try:
-    from ._version import __version__
-except ImportError:
-    pass
-=======
 from .plotting import plot
 
 from . import _version
-__version__ = _version.get_versions()['version']
->>>>>>> 712dbedc
+__version__ = _version.get_versions()['version']